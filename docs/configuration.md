--- conflicted
+++ resolved
@@ -435,11 +435,10 @@
     If `stoploss_on_exchange` is enabled and the stoploss is cancelled manually on the exchange, then the bot will create a new stoploss order.
 
 !!! Warning "Warning: stoploss_on_exchange failures"
-<<<<<<< HEAD
-    If stoploss on exchange creation fails for some reason, then an "emergency exit" is initiated. By default, this will sell the asset using a market order. The order-type for the emergency-sell can be changed by setting the `emergency_exit` value in the `order_types` dictionary - however, this is not advised.
-=======
-    If stoploss on exchange creation fails for some reason, then an "emergency exit" is initiated. By default, this will exit the trade using a market order. The order-type for the emergency-exit can be changed by setting the `emergencyexit` value in the `order_types` dictionary - however, this is not advised.
->>>>>>> bdd9f584
+
+    If stoploss on exchange creation fails for some reason, then an "emergency exit" is initiated. By default, this will exit t_he trade using a market order. The order-type for the emergency-exit can be changed by setting the `emergency_exit` value in the `order_types` dictionary - however, this is not advised.
+
+
 
 ### Understand order_time_in_force
 
