--- conflicted
+++ resolved
@@ -168,15 +168,10 @@
                 self.validate_pairs(config['exchange']['pair_whitelist'])
             self.validate_ordertypes(config.get('order_types', {}))
             self.validate_order_time_in_force(config.get('order_time_in_force', {}))
-<<<<<<< HEAD
-            self.validate_required_startup_candles(config.get('startup_candle_count', 0),
-                                                   config.get('timeframe', ''))
-            self.validate_trading_mode_and_collateral(self.trading_mode, self.collateral)
-=======
             self.required_candle_call_count = self.validate_required_startup_candles(
                 config.get('startup_candle_count', 0), config.get('timeframe', ''))
-
->>>>>>> 5fb0f535
+            self.validate_trading_mode_and_collateral(self.trading_mode, self.collateral)
+
         # Converts the interval provided in minutes in config to seconds
         self.markets_refresh_interval: int = exchange_config.get(
             "markets_refresh_interval", 60) * 60
