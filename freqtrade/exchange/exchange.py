--- conflicted
+++ resolved
@@ -69,11 +69,8 @@
         "trades_pagination_arg": "since",
         "l2_limit_range": None,
         "l2_limit_range_required": True,  # Allow Empty L2 limit (kucoin)
-<<<<<<< HEAD
-        "mark_ohlcv_price": "mark"
-=======
+        "mark_ohlcv_price": "mark",
         "ccxt_futures_name": "swap"
->>>>>>> 8cfc531b
     }
     _ft_has: Dict = {}
 
