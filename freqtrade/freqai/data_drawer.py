import collections
import logging
import re
import shutil
import threading
from datetime import datetime, timezone
from pathlib import Path
from typing import Any, Dict, Tuple, TypedDict

import numpy as np
import pandas as pd
import psutil
import rapidjson
from joblib import dump, load
from joblib.externals import cloudpickle
from numpy.typing import NDArray
from pandas import DataFrame

from freqtrade.configuration import TimeRange
from freqtrade.constants import Config
from freqtrade.data.history import load_pair_history
from freqtrade.exceptions import OperationalException
from freqtrade.freqai.data_kitchen import FreqaiDataKitchen
from freqtrade.strategy.interface import IStrategy


logger = logging.getLogger(__name__)


class pair_info(TypedDict):
    model_filename: str
    trained_timestamp: int
    data_path: str
    extras: dict


class FreqaiDataDrawer:
    """
    Class aimed at holding all pair models/info in memory for better inferencing/retrainig/saving
    /loading to/from disk.
    This object remains persistent throughout live/dry.

    Record of contribution:
    FreqAI was developed by a group of individuals who all contributed specific skillsets to the
    project.

    Conception and software development:
    Robert Caulk @robcaulk

    Theoretical brainstorming:
    Elin Törnquist @th0rntwig

    Code review, software architecture brainstorming:
    @xmatthias

    Beta testing and bug reporting:
    @bloodhunter4rc, Salah Lamkadem @ikonx, @ken11o2, @longyu, @paranoidandy, @smidelis, @smarm
    Juha Nykänen @suikula, Wagner Costa @wagnercosta, Johan Vlugt @Jooopieeert
    """

    def __init__(self, full_path: Path, config: Config, follow_mode: bool = False):

        self.config = config
        self.freqai_info = config.get("freqai", {})
        # dictionary holding all pair metadata necessary to load in from disk
        self.pair_dict: Dict[str, pair_info] = {}
        # dictionary holding all actively inferenced models in memory given a model filename
        self.model_dictionary: Dict[str, Any] = {}
        # all additional metadata that we want to keep in ram
        self.meta_data_dictionary: Dict[str, Dict[str, Any]] = {}
        self.model_return_values: Dict[str, DataFrame] = {}
        self.historic_data: Dict[str, Dict[str, DataFrame]] = {}
        self.historic_predictions: Dict[str, DataFrame] = {}
        self.follower_dict: Dict[str, pair_info] = {}
        self.full_path = full_path
        self.follower_name: str = self.config.get("bot_name", "follower1")
        self.follower_dict_path = Path(
            self.full_path / f"follower_dictionary-{self.follower_name}.json"
        )
        self.historic_predictions_path = Path(self.full_path / "historic_predictions.pkl")
        self.historic_predictions_bkp_path = Path(
            self.full_path / "historic_predictions.backup.pkl")
        self.pair_dictionary_path = Path(self.full_path / "pair_dictionary.json")
        self.metric_tracker_path = Path(self.full_path / "metric_tracker.json")
        self.follow_mode = follow_mode
        if follow_mode:
            self.create_follower_dict()
        self.load_drawer_from_disk()
        self.load_historic_predictions_from_disk()
        self.load_metric_tracker_from_disk()
        self.training_queue: Dict[str, int] = {}
        self.history_lock = threading.Lock()
        self.save_lock = threading.Lock()
        self.pair_dict_lock = threading.Lock()
        self.metric_tracker_lock = threading.Lock()
        self.old_DBSCAN_eps: Dict[str, float] = {}
        self.empty_pair_dict: pair_info = {
                "model_filename": "", "trained_timestamp": 0,
                "data_path": "", "extras": {}}
<<<<<<< HEAD
        self.limit_ram_use = self.freqai_info.get('limit_ram_usage', False)
        if 'rl_config' in self.freqai_info:
            self.model_type = 'stable_baselines'
            logger.warning('User indicated rl_config, FreqAI will now use stable_baselines3'
                           ' to save models.')
        else:
            self.model_type = self.freqai_info.get('model_save_type', 'joblib')
=======
        self.metric_tracker: Dict[str, Dict[str, Dict[str, list]]] = {}

    def update_metric_tracker(self, metric: str, value: float, pair: str) -> None:
        """
        General utility for adding and updating custom metrics. Typically used
        for adding training performance, train timings, inferenc timings, cpu loads etc.
        """
        with self.metric_tracker_lock:
            if pair not in self.metric_tracker:
                self.metric_tracker[pair] = {}
            if metric not in self.metric_tracker[pair]:
                self.metric_tracker[pair][metric] = {'timestamp': [], 'value': []}

            timestamp = int(datetime.now(timezone.utc).timestamp())
            self.metric_tracker[pair][metric]['value'].append(value)
            self.metric_tracker[pair][metric]['timestamp'].append(timestamp)

    def collect_metrics(self, time_spent: float, pair: str):
        """
        Add metrics to the metric tracker dictionary
        """
        load1, load5, load15 = psutil.getloadavg()
        cpus = psutil.cpu_count()
        self.update_metric_tracker('train_time', time_spent, pair)
        self.update_metric_tracker('cpu_load1min', load1 / cpus, pair)
        self.update_metric_tracker('cpu_load5min', load5 / cpus, pair)
        self.update_metric_tracker('cpu_load15min', load15 / cpus, pair)
>>>>>>> 5c14aedd

    def load_drawer_from_disk(self):
        """
        Locate and load a previously saved data drawer full of all pair model metadata in
        present model folder.
        Load any existing metric tracker that may be present.
        """
        exists = self.pair_dictionary_path.is_file()
        if exists:
            with open(self.pair_dictionary_path, "r") as fp:
                self.pair_dict = rapidjson.load(fp, number_mode=rapidjson.NM_NATIVE)
        elif not self.follow_mode:
            logger.info("Could not find existing datadrawer, starting from scratch")
        else:
            logger.warning(
                f"Follower could not find pair_dictionary at {self.full_path} "
                "sending null values back to strategy"
            )

    def load_metric_tracker_from_disk(self):
        """
        Tries to load an existing metrics dictionary if the user
        wants to collect metrics.
        """
        if self.freqai_info.get('write_metrics_to_disk', False):
            exists = self.metric_tracker_path.is_file()
            if exists:
                with open(self.metric_tracker_path, "r") as fp:
                    self.metric_tracker = rapidjson.load(fp, number_mode=rapidjson.NM_NATIVE)
            else:
                logger.info("Could not find existing metric tracker, starting from scratch")

    def load_historic_predictions_from_disk(self):
        """
        Locate and load a previously saved historic predictions.
        :return: bool - whether or not the drawer was located
        """
        exists = self.historic_predictions_path.is_file()
        if exists:
            try:
                with open(self.historic_predictions_path, "rb") as fp:
                    self.historic_predictions = cloudpickle.load(fp)
                logger.info(
                    f"Found existing historic predictions at {self.full_path}, but beware "
                    "that statistics may be inaccurate if the bot has been offline for "
                    "an extended period of time."
                )
            except EOFError:
                logger.warning(
                    'Historical prediction file was corrupted. Trying to load backup file.')
                with open(self.historic_predictions_bkp_path, "rb") as fp:
                    self.historic_predictions = cloudpickle.load(fp)
                logger.warning('FreqAI successfully loaded the backup historical predictions file.')

        elif not self.follow_mode:
            logger.info("Could not find existing historic_predictions, starting from scratch")
        else:
            logger.warning(
                f"Follower could not find historic predictions at {self.full_path} "
                "sending null values back to strategy"
            )

        return exists

    def save_historic_predictions_to_disk(self):
        """
        Save historic predictions pickle to disk
        """
        with open(self.historic_predictions_path, "wb") as fp:
            cloudpickle.dump(self.historic_predictions, fp, protocol=cloudpickle.DEFAULT_PROTOCOL)

        # create a backup
        shutil.copy(self.historic_predictions_path, self.historic_predictions_bkp_path)

    def save_metric_tracker_to_disk(self):
        """
        Save metric tracker of all pair metrics collected.
        """
        with self.save_lock:
            with open(self.metric_tracker_path, 'w') as fp:
                rapidjson.dump(self.metric_tracker, fp, default=self.np_encoder,
                               number_mode=rapidjson.NM_NATIVE)

    def save_drawer_to_disk(self):
        """
        Save data drawer full of all pair model metadata in present model folder.
        """
        with self.save_lock:
            with open(self.pair_dictionary_path, 'w') as fp:
                rapidjson.dump(self.pair_dict, fp, default=self.np_encoder,
                               number_mode=rapidjson.NM_NATIVE)

    def save_follower_dict_to_disk(self):
        """
        Save follower dictionary to disk (used by strategy for persistent prediction targets)
        """
        with open(self.follower_dict_path, "w") as fp:
            rapidjson.dump(self.follower_dict, fp, default=self.np_encoder,
                           number_mode=rapidjson.NM_NATIVE)

    def create_follower_dict(self):
        """
        Create or dictionary for each follower to maintain unique persistent prediction targets
        """

        whitelist_pairs = self.config.get("exchange", {}).get("pair_whitelist")

        exists = self.follower_dict_path.is_file()

        if exists:
            logger.info("Found an existing follower dictionary")

        for pair in whitelist_pairs:
            self.follower_dict[pair] = {}

        self.save_follower_dict_to_disk()

    def np_encoder(self, object):
        if isinstance(object, np.generic):
            return object.item()

    def get_pair_dict_info(self, pair: str) -> Tuple[str, int, bool]:
        """
        Locate and load existing model metadata from persistent storage. If not located,
        create a new one and append the current pair to it and prepare it for its first
        training
        :param pair: str: pair to lookup
        :return:
            model_filename: str = unique filename used for loading persistent objects from disk
            trained_timestamp: int = the last time the coin was trained
            return_null_array: bool = Follower could not find pair metadata
        """

        pair_dict = self.pair_dict.get(pair)
        data_path_set = self.pair_dict.get(pair, self.empty_pair_dict).get("data_path", "")
        return_null_array = False

        if pair_dict:
            model_filename = pair_dict["model_filename"]
            trained_timestamp = pair_dict["trained_timestamp"]
        elif not self.follow_mode:
            self.pair_dict[pair] = self.empty_pair_dict.copy()
            model_filename = ""
            trained_timestamp = 0

        if not data_path_set and self.follow_mode:
            logger.warning(
                f"Follower could not find current pair {pair} in "
                f"pair_dictionary at path {self.full_path}, sending null values "
                "back to strategy."
            )
            trained_timestamp = 0
            model_filename = ''
            return_null_array = True

        return model_filename, trained_timestamp, return_null_array

    def set_pair_dict_info(self, metadata: dict) -> None:
        pair_in_dict = self.pair_dict.get(metadata["pair"])
        if pair_in_dict:
            return
        else:
            self.pair_dict[metadata["pair"]] = self.empty_pair_dict.copy()

            return

    def set_initial_return_values(self, pair: str, pred_df: DataFrame) -> None:
        """
        Set the initial return values to the historical predictions dataframe. This avoids needing
        to repredict on historical candles, and also stores historical predictions despite
        retrainings (so stored predictions are true predictions, not just inferencing on trained
        data)
        """

        hist_df = self.historic_predictions
        len_diff = len(hist_df[pair].index) - len(pred_df.index)
        if len_diff < 0:
            df_concat = pd.concat([pred_df.iloc[:abs(len_diff)], hist_df[pair]],
                                  ignore_index=True, keys=hist_df[pair].keys())
        else:
            df_concat = hist_df[pair].tail(len(pred_df.index)).reset_index(drop=True)
        df_concat = df_concat.fillna(0)
        self.model_return_values[pair] = df_concat

    def append_model_predictions(self, pair: str, predictions: DataFrame,
                                 do_preds: NDArray[np.int_],
                                 dk: FreqaiDataKitchen, strat_df: DataFrame) -> None:
        """
        Append model predictions to historic predictions dataframe, then set the
        strategy return dataframe to the tail of the historic predictions. The length of
        the tail is equivalent to the length of the dataframe that entered FreqAI from
        the strategy originally. Doing this allows FreqUI to always display the correct
        historic predictions.
        """

        len_df = len(strat_df)
        index = self.historic_predictions[pair].index[-1:]
        columns = self.historic_predictions[pair].columns

        nan_df = pd.DataFrame(np.nan, index=index, columns=columns)
        self.historic_predictions[pair] = pd.concat(
            [self.historic_predictions[pair], nan_df], ignore_index=True, axis=0)
        df = self.historic_predictions[pair]

        # model outputs and associated statistics
        for label in predictions.columns:
            df[label].iloc[-1] = predictions[label].iloc[-1]
            if df[label].dtype == object:
                continue
            df[f"{label}_mean"].iloc[-1] = dk.data["labels_mean"][label]
            df[f"{label}_std"].iloc[-1] = dk.data["labels_std"][label]

        # outlier indicators
        df["do_predict"].iloc[-1] = do_preds[-1]
        if self.freqai_info["feature_parameters"].get("DI_threshold", 0) > 0:
            df["DI_values"].iloc[-1] = dk.DI_values[-1]

        # extra values the user added within custom prediction model
        if dk.data['extra_returns_per_train']:
            rets = dk.data['extra_returns_per_train']
            for return_str in rets:
                df[return_str].iloc[-1] = rets[return_str]

        # this logic carries users between version without needing to
        # change their identifier
        if 'close_price' not in df.columns:
            df['close_price'] = np.nan
            df['date_pred'] = np.nan

        df['close_price'].iloc[-1] = strat_df['close'].iloc[-1]
        df['date_pred'].iloc[-1] = strat_df['date'].iloc[-1]

        self.model_return_values[pair] = df.tail(len_df).reset_index(drop=True)

    def attach_return_values_to_return_dataframe(
            self, pair: str, dataframe: DataFrame) -> DataFrame:
        """
        Attach the return values to the strat dataframe
        :param dataframe: DataFrame = strategy dataframe
        :return: DataFrame = strat dataframe with return values attached
        """
        df = self.model_return_values[pair]
        to_keep = [col for col in dataframe.columns if not col.startswith("&")]
        dataframe = pd.concat([dataframe[to_keep], df], axis=1)
        return dataframe

    def return_null_values_to_strategy(self, dataframe: DataFrame, dk: FreqaiDataKitchen) -> None:
        """
        Build 0 filled dataframe to return to strategy
        """

        dk.find_features(dataframe)
        dk.find_labels(dataframe)

        full_labels = dk.label_list + dk.unique_class_list

        for label in full_labels:
            dataframe[label] = 0
            dataframe[f"{label}_mean"] = 0
            dataframe[f"{label}_std"] = 0

        dataframe["do_predict"] = 0

        if self.freqai_info["feature_parameters"].get("DI_threshold", 0) > 0:
            dataframe["DI_values"] = 0

        if dk.data['extra_returns_per_train']:
            rets = dk.data['extra_returns_per_train']
            for return_str in rets:
                dataframe[return_str] = 0

        dk.return_dataframe = dataframe

    def purge_old_models(self) -> None:

        model_folders = [x for x in self.full_path.iterdir() if x.is_dir()]

        pattern = re.compile(r"sub-train-(\w+)_(\d{10})")

        delete_dict: Dict[str, Any] = {}

        for dir in model_folders:
            result = pattern.match(str(dir.name))
            if result is None:
                continue
            coin = result.group(1)
            timestamp = result.group(2)

            if coin not in delete_dict:
                delete_dict[coin] = {}
                delete_dict[coin]["num_folders"] = 1
                delete_dict[coin]["timestamps"] = {int(timestamp): dir}
            else:
                delete_dict[coin]["num_folders"] += 1
                delete_dict[coin]["timestamps"][int(timestamp)] = dir

        for coin in delete_dict:
            if delete_dict[coin]["num_folders"] > 2:
                sorted_dict = collections.OrderedDict(
                    sorted(delete_dict[coin]["timestamps"].items())
                )
                num_delete = len(sorted_dict) - 2
                deleted = 0
                for k, v in sorted_dict.items():
                    if deleted >= num_delete:
                        break
                    logger.info(f"Freqai purging old model file {v}")
                    shutil.rmtree(v)
                    deleted += 1

    def update_follower_metadata(self):
        # follower needs to load from disk to get any changes made by leader to pair_dict
        self.load_drawer_from_disk()
        if self.config.get("freqai", {}).get("purge_old_models", False):
            self.purge_old_models()

    def save_metadata(self, dk: FreqaiDataKitchen) -> None:
        """
        Saves only metadata for backtesting studies if user prefers
        not to save model data. This saves tremendous amounts of space
        for users generating huge studies.
        This is only active when `save_backtest_models`: false (not default)
        """
        if not dk.data_path.is_dir():
            dk.data_path.mkdir(parents=True, exist_ok=True)

        save_path = Path(dk.data_path)

        dk.data["data_path"] = str(dk.data_path)
        dk.data["model_filename"] = str(dk.model_filename)
        dk.data["training_features_list"] = list(dk.data_dictionary["train_features"].columns)
        dk.data["label_list"] = dk.label_list

        with open(save_path / f"{dk.model_filename}_metadata.json", "w") as fp:
            rapidjson.dump(dk.data, fp, default=self.np_encoder, number_mode=rapidjson.NM_NATIVE)

        return

    def save_data(self, model: Any, coin: str, dk: FreqaiDataKitchen) -> None:
        """
        Saves all data associated with a model for a single sub-train time range
        :param model: User trained model which can be reused for inferencing to generate
                      predictions
        """

        if not dk.data_path.is_dir():
            dk.data_path.mkdir(parents=True, exist_ok=True)

        save_path = Path(dk.data_path)

        # Save the trained model
        if self.model_type == 'joblib':
            dump(model, save_path / f"{dk.model_filename}_model.joblib")
        elif self.model_type == 'keras':
            model.save(save_path / f"{dk.model_filename}_model.h5")
        elif 'stable_baselines' in self.model_type:
            model.save(save_path / f"{dk.model_filename}_model.zip")

        if dk.svm_model is not None:
            dump(dk.svm_model, save_path / f"{dk.model_filename}_svm_model.joblib")

        dk.data["data_path"] = str(dk.data_path)
        dk.data["model_filename"] = str(dk.model_filename)
        dk.data["training_features_list"] = dk.training_features_list
        dk.data["label_list"] = dk.label_list
        # store the metadata
        with open(save_path / f"{dk.model_filename}_metadata.json", "w") as fp:
            rapidjson.dump(dk.data, fp, default=self.np_encoder, number_mode=rapidjson.NM_NATIVE)

        # save the train data to file so we can check preds for area of applicability later
        dk.data_dictionary["train_features"].to_pickle(
            save_path / f"{dk.model_filename}_trained_df.pkl"
        )

        dk.data_dictionary["train_dates"].to_pickle(
            save_path / f"{dk.model_filename}_trained_dates_df.pkl"
        )

        if self.freqai_info["feature_parameters"].get("principal_component_analysis"):
            cloudpickle.dump(
                dk.pca, open(dk.data_path / f"{dk.model_filename}_pca_object.pkl", "wb")
            )

<<<<<<< HEAD
        if not self.limit_ram_use:
            self.model_dictionary[coin] = model
=======
        # if self.live:
        # store as much in ram as possible to increase performance
        self.model_dictionary[coin] = model
>>>>>>> 5c14aedd
        self.pair_dict[coin]["model_filename"] = dk.model_filename
        self.pair_dict[coin]["data_path"] = str(dk.data_path)
        if coin not in self.meta_data_dictionary:
            self.meta_data_dictionary[coin] = {}
        self.meta_data_dictionary[coin]["train_df"] = dk.data_dictionary["train_features"]
        self.meta_data_dictionary[coin]["meta_data"] = dk.data
        self.save_drawer_to_disk()

        return

    def load_metadata(self, dk: FreqaiDataKitchen) -> None:
        """
        Load only metadata into datakitchen to increase performance during
        presaved backtesting (prediction file loading).
        """
        with open(dk.data_path / f"{dk.model_filename}_metadata.json", "r") as fp:
            dk.data = rapidjson.load(fp, number_mode=rapidjson.NM_NATIVE)
            dk.training_features_list = dk.data["training_features_list"]
            dk.label_list = dk.data["label_list"]

    def load_data(self, coin: str, dk: FreqaiDataKitchen) -> Any:
        """
        loads all data required to make a prediction on a sub-train time range
        :returns:
        :model: User trained model which can be inferenced for new predictions
        """

        if not self.pair_dict[coin]["model_filename"]:
            return None

        if dk.live:
            dk.model_filename = self.pair_dict[coin]["model_filename"]
            dk.data_path = Path(self.pair_dict[coin]["data_path"])
            if self.freqai_info.get("follow_mode", False):
                # follower can be on a different system which is rsynced from the leader:
                dk.data_path = Path(
                    self.config["user_data_dir"]
                    / "models"
                    / dk.data_path.parts[-2]
                    / dk.data_path.parts[-1]
                )

        if coin in self.meta_data_dictionary:
            dk.data = self.meta_data_dictionary[coin]["meta_data"]
            dk.data_dictionary["train_features"] = self.meta_data_dictionary[coin]["train_df"]
        else:
            with open(dk.data_path / f"{dk.model_filename}_metadata.json", "r") as fp:
                dk.data = rapidjson.load(fp, number_mode=rapidjson.NM_NATIVE)

            dk.data_dictionary["train_features"] = pd.read_pickle(
                dk.data_path / f"{dk.model_filename}_trained_df.pkl"
            )

        dk.training_features_list = dk.data["training_features_list"]
        dk.label_list = dk.data["label_list"]

        # try to access model in memory instead of loading object from disk to save time
        if dk.live and coin in self.model_dictionary and not self.limit_ram_use:
            model = self.model_dictionary[coin]
        elif self.model_type == 'joblib':
            model = load(dk.data_path / f"{dk.model_filename}_model.joblib")
        elif self.model_type == 'keras':
            from tensorflow import keras
            model = keras.models.load_model(dk.data_path / f"{dk.model_filename}_model.h5")
        elif self.model_type == 'stable_baselines':
            mod = __import__('stable_baselines3', fromlist=[
                             self.freqai_info['rl_config']['model_type']])
            MODELCLASS = getattr(mod, self.freqai_info['rl_config']['model_type'])
            model = MODELCLASS.load(dk.data_path / f"{dk.model_filename}_model")

        if Path(dk.data_path / f"{dk.model_filename}_svm_model.joblib").is_file():
            dk.svm_model = load(dk.data_path / f"{dk.model_filename}_svm_model.joblib")

        if not model:
            raise OperationalException(
                f"Unable to load model, ensure model exists at " f"{dk.data_path} "
            )

        # load it into ram if it was loaded from disk
        if coin not in self.model_dictionary and not self.limit_ram_use:
            self.model_dictionary[coin] = model

        if self.config["freqai"]["feature_parameters"]["principal_component_analysis"]:
            dk.pca = cloudpickle.load(
                open(dk.data_path / f"{dk.model_filename}_pca_object.pkl", "rb")
            )

        return model

    def update_historic_data(self, strategy: IStrategy, dk: FreqaiDataKitchen) -> None:
        """
        Append new candles to our stores historic data (in memory) so that
        we do not need to load candle history from disk and we dont need to
        pinging exchange multiple times for the same candle.
        :param dataframe: DataFrame = strategy provided dataframe
        """
        feat_params = self.freqai_info["feature_parameters"]
        with self.history_lock:
            history_data = self.historic_data

            for pair in dk.all_pairs:
                for tf in feat_params.get("include_timeframes"):

                    # check if newest candle is already appended
                    df_dp = strategy.dp.get_pair_dataframe(pair, tf)
                    if len(df_dp.index) == 0:
                        continue
                    if str(history_data[pair][tf].iloc[-1]["date"]) == str(
                        df_dp.iloc[-1:]["date"].iloc[-1]
                    ):
                        continue

                    try:
                        index = (
                            df_dp.loc[
                                df_dp["date"] == history_data[pair][tf].iloc[-1]["date"]
                            ].index[0]
                            + 1
                        )
                    except IndexError:
                        logger.warning(
                            f"Unable to update pair history for {pair}. "
                            "If this does not resolve itself after 1 additional candle, "
                            "please report the error to #freqai discord channel"
                        )
                        return

                    history_data[pair][tf] = pd.concat(
                        [
                            history_data[pair][tf],
                            df_dp.iloc[index:],
                        ],
                        ignore_index=True,
                        axis=0,
                    )

    def load_all_pair_histories(self, timerange: TimeRange, dk: FreqaiDataKitchen) -> None:
        """
        Load pair histories for all whitelist and corr_pairlist pairs.
        Only called once upon startup of bot.
        :param timerange: TimeRange = full timerange required to populate all indicators
                          for training according to user defined train_period_days
        """
        history_data = self.historic_data

        for pair in dk.all_pairs:
            if pair not in history_data:
                history_data[pair] = {}
            for tf in self.freqai_info["feature_parameters"].get("include_timeframes"):
                history_data[pair][tf] = load_pair_history(
                    datadir=self.config["datadir"],
                    timeframe=tf,
                    pair=pair,
                    timerange=timerange,
                    data_format=self.config.get("dataformat_ohlcv", "json"),
                    candle_type=self.config.get("trading_mode", "spot"),
                )

    def get_base_and_corr_dataframes(
        self, timerange: TimeRange, pair: str, dk: FreqaiDataKitchen
    ) -> Tuple[Dict[Any, Any], Dict[Any, Any]]:
        """
        Searches through our historic_data in memory and returns the dataframes relevant
        to the present pair.
        :param timerange: TimeRange = full timerange required to populate all indicators
                          for training according to user defined train_period_days
        :param metadata: dict = strategy furnished pair metadata
        """
        with self.history_lock:
            corr_dataframes: Dict[Any, Any] = {}
            base_dataframes: Dict[Any, Any] = {}
            historic_data = self.historic_data
            pairs = self.freqai_info["feature_parameters"].get(
                "include_corr_pairlist", []
            )

            for tf in self.freqai_info["feature_parameters"].get("include_timeframes"):
                base_dataframes[tf] = dk.slice_dataframe(
                    timerange, historic_data[pair][tf]).reset_index(drop=True)
                if pairs:
                    for p in pairs:
                        if pair in p:
                            continue  # dont repeat anything from whitelist
                        if p not in corr_dataframes:
                            corr_dataframes[p] = {}
                        corr_dataframes[p][tf] = dk.slice_dataframe(
                            timerange, historic_data[p][tf]
                        ).reset_index(drop=True)

        return corr_dataframes, base_dataframes<|MERGE_RESOLUTION|>--- conflicted
+++ resolved
@@ -97,7 +97,33 @@
         self.empty_pair_dict: pair_info = {
                 "model_filename": "", "trained_timestamp": 0,
                 "data_path": "", "extras": {}}
-<<<<<<< HEAD
+        self.metric_tracker: Dict[str, Dict[str, Dict[str, list]]] = {}
+
+    def update_metric_tracker(self, metric: str, value: float, pair: str) -> None:
+        """
+        General utility for adding and updating custom metrics. Typically used
+        for adding training performance, train timings, inferenc timings, cpu loads etc.
+        """
+        with self.metric_tracker_lock:
+            if pair not in self.metric_tracker:
+                self.metric_tracker[pair] = {}
+            if metric not in self.metric_tracker[pair]:
+                self.metric_tracker[pair][metric] = {'timestamp': [], 'value': []}
+
+            timestamp = int(datetime.now(timezone.utc).timestamp())
+            self.metric_tracker[pair][metric]['value'].append(value)
+            self.metric_tracker[pair][metric]['timestamp'].append(timestamp)
+
+    def collect_metrics(self, time_spent: float, pair: str):
+        """
+        Add metrics to the metric tracker dictionary
+        """
+        load1, load5, load15 = psutil.getloadavg()
+        cpus = psutil.cpu_count()
+        self.update_metric_tracker('train_time', time_spent, pair)
+        self.update_metric_tracker('cpu_load1min', load1 / cpus, pair)
+        self.update_metric_tracker('cpu_load5min', load5 / cpus, pair)
+        self.update_metric_tracker('cpu_load15min', load15 / cpus, pair)
         self.limit_ram_use = self.freqai_info.get('limit_ram_usage', False)
         if 'rl_config' in self.freqai_info:
             self.model_type = 'stable_baselines'
@@ -105,35 +131,6 @@
                            ' to save models.')
         else:
             self.model_type = self.freqai_info.get('model_save_type', 'joblib')
-=======
-        self.metric_tracker: Dict[str, Dict[str, Dict[str, list]]] = {}
-
-    def update_metric_tracker(self, metric: str, value: float, pair: str) -> None:
-        """
-        General utility for adding and updating custom metrics. Typically used
-        for adding training performance, train timings, inferenc timings, cpu loads etc.
-        """
-        with self.metric_tracker_lock:
-            if pair not in self.metric_tracker:
-                self.metric_tracker[pair] = {}
-            if metric not in self.metric_tracker[pair]:
-                self.metric_tracker[pair][metric] = {'timestamp': [], 'value': []}
-
-            timestamp = int(datetime.now(timezone.utc).timestamp())
-            self.metric_tracker[pair][metric]['value'].append(value)
-            self.metric_tracker[pair][metric]['timestamp'].append(timestamp)
-
-    def collect_metrics(self, time_spent: float, pair: str):
-        """
-        Add metrics to the metric tracker dictionary
-        """
-        load1, load5, load15 = psutil.getloadavg()
-        cpus = psutil.cpu_count()
-        self.update_metric_tracker('train_time', time_spent, pair)
-        self.update_metric_tracker('cpu_load1min', load1 / cpus, pair)
-        self.update_metric_tracker('cpu_load5min', load5 / cpus, pair)
-        self.update_metric_tracker('cpu_load15min', load15 / cpus, pair)
->>>>>>> 5c14aedd
 
     def load_drawer_from_disk(self):
         """
@@ -517,14 +514,8 @@
                 dk.pca, open(dk.data_path / f"{dk.model_filename}_pca_object.pkl", "wb")
             )
 
-<<<<<<< HEAD
         if not self.limit_ram_use:
             self.model_dictionary[coin] = model
-=======
-        # if self.live:
-        # store as much in ram as possible to increase performance
-        self.model_dictionary[coin] = model
->>>>>>> 5c14aedd
         self.pair_dict[coin]["model_filename"] = dk.model_filename
         self.pair_dict[coin]["data_path"] = str(dk.data_path)
         if coin not in self.meta_data_dictionary:
