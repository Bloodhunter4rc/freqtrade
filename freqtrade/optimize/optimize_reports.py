--- conflicted
+++ resolved
@@ -422,13 +422,8 @@
                                          starting_balance=start_balance,
                                          results=results, skip_nan=False)
 
-<<<<<<< HEAD
-    enter_tag_results = generate_tag_metrics("enter_tag", starting_balance=starting_balance,
+    enter_tag_results = generate_tag_metrics("enter_tag", starting_balance=start_balance,
                                              results=results, skip_nan=False)
-=======
-    buy_tag_results = generate_tag_metrics("buy_tag", starting_balance=start_balance,
-                                           results=results, skip_nan=False)
->>>>>>> aad37bb8
 
     sell_reason_stats = generate_sell_reason_stats(max_open_trades=max_open_trades,
                                                    results=results)
